"""Hunter Douglas PowerView BLE API."""

import asyncio
import time
from dataclasses import dataclass
from enum import Enum
from typing import Final

from bleak import BleakClient
from bleak.backends.device import BLEDevice
from bleak.exc import BleakError
from bleak.uuids import normalize_uuid_str
from bleak_retry_connector import establish_connection
from cryptography.hazmat.primitives.ciphers import Cipher, algorithms, modes
<<<<<<< HEAD
from cryptography.hazmat.primitives.ciphers.base import (
    AEADDecryptionContext,
    AEADEncryptionContext,
)
from homeassistant.components.cover import (
    ATTR_CURRENT_POSITION,
    ATTR_CURRENT_TILT_POSITION,
)
=======
from cryptography.hazmat.primitives.ciphers.base import CipherContext
from homeassistant.components.cover import ATTR_CURRENT_POSITION
>>>>>>> 883aca75

from .const import LOGGER, TIMEOUT

UUID_COV_SERVICE: Final[str] = normalize_uuid_str("fdc1")
UUID_TX: Final[str] = "cafe1001-c0ff-ee01-8000-a110ca7ab1e0"
UUID_DEV_SERVICE: Final[str] = normalize_uuid_str("180a")
UUID_BAT_SERVICE: Final[str] = normalize_uuid_str("180f")

ATTR_ACTIVITY: Final[str] = "activity"


SHADE_TYPE: Final[dict[int, str]] = {
    # up down only
    1: "Designer Roller",
    4: "Roman",
    5: "Bottom Up",
    6: "Duette",
    10: "Duette and Applause SkyLift",
    19: "Provenance Woven Wood",
    31: "Vignette",
    32: "Vignette",
    42: "M25T Roller Blind",
    49: "AC Roller",
    52: "Banded Shades",
    53: "Sonnette",
    84: "Vignette",
    # top down bottom up
    8: "Duette, Top Down Bottom Up",
    9: "Duette DuoLite, Top Down Bottom Up",
    33: "Duette Architella, Top Down Bottom Up",
    47: "Pleated, Top Down Bottom Up",
    # top down, tilt anywhere
    51: "Venetian, Tilt Anywhere",
    62: "Venetian, Tilt Anywhere",
}

OPEN_POSITION: Final[int] = 100
CLOSED_POSITION: Final[int] = 0

POWER_LEVELS: Final[dict[int, int]] = {
    4: 100,  # 4 is hardwired
    3: 100,  # 3 = 100% to 51% power remaining
    2: 50,  # 2 = 50% to 21% power remaining
    1: 20,  # 1 = 20% or less power remaining
    0: 0,  # 0 = No power remaining
}


class ShadeCmd(Enum):
    """The PowerView cover commands."""

    SET_POSITION = 0x01F7
    STOP = 0xB8F7
    ACTIVATE_SCENE = 0xBAF7
    IDENTIFY = 0x11F7


@dataclass
class PVDeviceInfo:
    """Dataclass holding available PowerView device information."""

    manufacturer: str = ""
    model: str = ""
    serial_nr: str = ""
    hw_rev: str = ""
    fw_rev: str = ""
    sw_rev: str = ""
    battery_level: int = 0


class PowerViewBLE:
    """Class to handle connection to PowerView remote device."""

    def __init__(self, ble_device: BLEDevice, home_key: bytes = b"") -> None:
        """Initialize device API via Bluetooth."""
        self._ble_device: Final[BLEDevice] = ble_device
        self.name: Final[str] = self._ble_device.name or "unknown"
        self._seqcnt: int = 1
        self._client: BleakClient = BleakClient(
            self._ble_device,
            disconnected_callback=self._on_disconnect,
            services=[
                UUID_COV_SERVICE,
                UUID_DEV_SERVICE,
                # self.UUID_BAT_SERVICE,
            ],
        )
        self._data_event = asyncio.Event()
        self._data: bytearray = bytearray()
        self._info: PVDeviceInfo = PVDeviceInfo()
        self._cmd_lock: Final = asyncio.Lock()
        self._cmd_next: tuple[ShadeCmd, bytes]
        self._is_encrypted: bool = False
        self._cipher: Final[Cipher | None] = (
            Cipher(algorithms.AES(home_key), modes.CTR(bytearray(16)))
            if len(home_key) == 16
            else None
        )

    async def _wait_event(self) -> None:
        await self._data_event.wait()
        self._data_event.clear()

    @property
    def encrypted(self) -> bool:
        """Return whether communication with this shade is encrypted."""
        return self._is_encrypted

    @encrypted.setter
    def encrypted(self, value: bool) -> None:
        self._is_encrypted = value

    @property
    def info(self) -> PVDeviceInfo:
        """Return device information, e.g. SW version."""
        return self._info

    @property
    def is_connected(self) -> bool:
        """Return whether remote device is connected."""
        return self._client.is_connected

    # general cmd: uint16_t cmd, uint8_t seqID, uint8_t data_len
    async def _cmd(self, cmd: tuple[ShadeCmd, bytes], disconnect: bool = True) -> None:
        self._cmd_next = cmd
        if self._cmd_lock.locked():
            LOGGER.debug("%s: device busy, queuing %s command", self.name, cmd[0])
            return

        async with self._cmd_lock:
            try:
                await self._connect()
                cmd_run: tuple[ShadeCmd, bytes] = self._cmd_next
                tx_data: bytes = bytes(
                    int.to_bytes(cmd_run[0].value, 2, byteorder="little")
                    + bytes([self._seqcnt, len(cmd_run[1])])
                    + cmd_run[1]
                )
                LOGGER.debug("sending cmd: %s", tx_data.hex(" "))
                if self._cipher is not None and self._is_encrypted:
                    enc: AEADEncryptionContext = self._cipher.encryptor()
                    tx_data = enc.update(tx_data) + enc.finalize()
                    LOGGER.debug("  encrypted: %s", tx_data.hex(" "))
                self._data_event.clear()
                await self._client.write_gatt_char(UUID_TX, tx_data, False)
                self._seqcnt += 1
                LOGGER.debug("waiting for response")
                try:
                    await asyncio.wait_for(self._wait_event(), timeout=TIMEOUT)
                    self._verify_response(self._data, self._seqcnt - 1, cmd_run[0])
                except TimeoutError as ex:
                    raise TimeoutError("Device did not send confirmation.") from ex
                finally:
                    if disconnect:
                        await self._client.disconnect()  # device disconnects itself
            except Exception as ex:
                LOGGER.error("Error: %s - %s", type(ex).__name__, ex)
                raise

    @staticmethod
    def dec_manufacturer_data(data: bytearray) -> list[tuple[str, float]]:
        """Decode manufacturer data from BLE advertisement V2."""

        if len(data) != 9:
            LOGGER.debug("not a V2 record!")
            return []
        # Get the last 4 bits of data[4] and shift them 6 places to the left
        last_4_bits = (data[4] & 0b1111) << 6 
        # Get the first 6 bits of data[3]
        first_6_bits = (data[3] >> 2) & 0b111111 
        # Combine them into a single integer
        pos = last_4_bits | first_6_bits

        #LOGGER.debug(f"(bin: {data[3]:08b} - {data[4]:08b} - {data[5]:08b})")

        pos2: Final[int] = (int(data[5]) << 4) + (int(data[4]) >> 4)
        return [
            (ATTR_CURRENT_POSITION, (pos / 10)),
            ("position2", pos2 >> 2),
            ("position3", int(data[6])),
            (ATTR_CURRENT_TILT_POSITION, ((pos2 >> 2)/10)), # int(data[7])),
            ("home_id", int.from_bytes(data[0:2], byteorder="little")),
<<<<<<< HEAD
            ("type_id", int.from_bytes(data[2:3])),
            ("is_opening", bool(data[3] & 0x3 == 0x2)),
            ("is_closing", bool(data[3] & 0x3 == 0x1)),
            ("battery_charging", bool(data[3] & 0x3 == 0x3)),  # observed
=======
            ("type_id", int(data[2])),
            ("is_opening", bool(pos & 0x3 == 0x2)),
            ("is_closing", bool(pos & 0x3 == 0x1)),
            ("battery_charging", bool(pos & 0x3 == 0x3)),  # observed
>>>>>>> 883aca75
            ("battery_level", POWER_LEVELS[(data[8] >> 6)]),  # cannot hit 4
            ("resetMode", bool(data[8] & 0x1)),
            ("resetClock", bool(data[8] & 0x2)),
        ]

    # position cmd: uint16_t pos1, uint16_t pos2, uint16_t pos3, uint16_t tilt, uint8_t velocity
    async def set_position(
        self,
        pos1: int,
        pos2: int | None = None,
        pos3: int | None = None,
        tilt: int | None = None,
        velocity: int = 0x0,
        disconnect: bool = True,
    ) -> None:
        """Set position of device."""
       
        LOGGER.warn("%s setting position to %i, tilt %i", self.name, pos1, tilt)
        await self._cmd(
            (
                ShadeCmd.SET_POSITION,
                int.to_bytes(pos1*100, 2, byteorder="little")
                + int.to_bytes(
                    pos2*100 if pos2 is not None else 0x8000, 2, byteorder="little"
                )
                + int.to_bytes(
                    pos3 if pos3 is not None else 0x8000, 2, byteorder="little"
                )
                + int.to_bytes(
                    tilt if tilt is not None else 0x8000, 2, byteorder="little"
                )
                + int.to_bytes(velocity, 1),
            ),
            disconnect,
        )


    async def open(self) -> None:
        """Fully open cover."""
        LOGGER.debug("%s open", self.name)
        await self.set_position(OPEN_POSITION, disconnect=False)

    async def stop(self) -> None:
        """Stop device movement."""
        LOGGER.debug("%s stop", self.name)
<<<<<<< HEAD
        await self._cmd((ShadeCmd.STOP, b""))
=======
        await self._cmd((ShadeCmd.STOP, bytearray()))
>>>>>>> 883aca75

    async def close(self) -> None:
        """Fully close cover."""
        LOGGER.debug("%s close", self.name)
        await self.set_position(CLOSED_POSITION, disconnect=False)

    # uint8_t scene#, uint8_t unknown
    # open: scene 2
    # close: scene 3
    async def activate_scene(self, idx: int) -> None:
        """Activate stored scene."""
        LOGGER.debug("%s set scene #%i", self.name, idx)
        await self._cmd(
            (
                ShadeCmd.ACTIVATE_SCENE,
                int.to_bytes(idx, 1, byteorder="little") + bytes([0xA2]),
            ),
        )

    async def identify(self, beeps: int = 0x3) -> None:
        """Identify device."""
        LOGGER.debug("%s identify (%i)", self.name, beeps)
        await self._cmd((ShadeCmd.IDENTIFY, bytearray([min(beeps, 0xFF)])))

    def _verify_response(self, data: bytearray, seq_nr: int, cmd: ShadeCmd) -> bool:
        """Verify shade response data."""
<<<<<<< HEAD
        data: bytearray = din
        if self._cipher is not None and self._is_encrypted:
            dec: AEADDecryptionContext = self._cipher.decryptor()
            data = bytearray(dec.update(din) + dec.finalize())
=======
>>>>>>> 883aca75
        if len(data) < 4:
            LOGGER.error("Reponse message too short")
            return False
        if int.from_bytes(data[0:2], byteorder="little") != cmd.value & 0xFFEF:
            LOGGER.warning("Response to wrong command")
            return False
        if int(data[2]) != seq_nr:
            LOGGER.warning(
                "Response sequence id %i wrong, expected %d", int(data[2]), seq_nr
            )
            return False
        if int(data[3]) != 1:
            LOGGER.error("Wrong response data length")
            return False
        if int(data[4] != 0):
            LOGGER.error("Command %X returned error #%d", cmd.value, int(data[4]))
            return False
        return True

    async def query_dev_info(self) -> dict[str, str]:
        """Return detailed device information."""
        data: dict[str, str] = {}
        uuids: Final[dict[str, str]] = {
            "manufacturer": "2a29",
            "model": "2a24",
            "serial_nr": "2a25",
            "hw_rev": "2a27",
            "fw_rev": "2a26",
            "sw_rev": "2a28",
        }

        async with self._cmd_lock:
            try:
                await self._connect()

                for key, uuid in uuids.items():
                    LOGGER.debug("querying %s(%s)", key, uuid)
                    data[key] = (
                        (await self._client.read_gatt_char(normalize_uuid_str(uuid)))
                        .copy()
                        .decode("UTF-8")
                    )
<<<<<<< HEAD
            except BleakError as ex:
                LOGGER.debug("%s: querying failed: %s", self.name, ex)
=======
            except Exception as ex:
                LOGGER.error("Error: %s - %s", type(ex).__name__, ex)
>>>>>>> 883aca75
                raise
            finally:
                await self.disconnect()
        LOGGER.debug("%s device data: %s", self.name, data)
        return data.copy()

    def _on_disconnect(self, client: BleakClient) -> None:
        """Disconnect callback function."""

        LOGGER.debug("Disconnected from %s", client.address)

    def _notification_handler(self, _sender, data: bytearray) -> None:
        LOGGER.debug("%s received BLE data: %s", self.name, data.hex(" "))
        self._data = data
        if self._cipher is not None and self._is_encrypted:
<<<<<<< HEAD
            dec: AEADDecryptionContext = self._cipher.decryptor()
            self._data = bytearray(dec.update(data) + dec.finalize())
            LOGGER.debug(
                "%s %s",
                "decoded data: ".rjust(19 + len(self.name)),
                self._data.hex(" "),
            )
=======
            dec: CipherContext = self._cipher.decryptor()
            self._data = bytearray(dec.update(data) + dec.finalize())
            LOGGER.debug("%s %s", "decoded data: ".rjust(19+len(self.name)), self._data.hex(" "))
>>>>>>> 883aca75

        self._data_event.set()

    async def _connect(self) -> None:
        """Connect to the device and setup notification if not connected."""

        LOGGER.debug("Connecting %s", self.name)

        if self.is_connected:
            LOGGER.debug("%s already connected", self.name)
            return

        start: float = time.time()
        self._client = await establish_connection(
            BleakClient,
            self._ble_device,
            self.name,
            disconnected_callback=self._on_disconnect,
            services=[
                UUID_COV_SERVICE,
                UUID_DEV_SERVICE,
                # self.UUID_BAT_SERVICE,
            ],
        )
        await self._client.start_notify(UUID_TX, self._notification_handler)

        LOGGER.debug("\tconnect took %is", time.time() - start)

        # await self._query_dev_info()

    async def disconnect(self) -> None:
        """Disconnect the device and stop notifications."""

        if self.is_connected:
            LOGGER.debug("Disconnecting device %s", self.name)
            try:
                self._data_event.clear()
                await self._client.disconnect()
            except BleakError:
                LOGGER.warning("Disconnect failed!")<|MERGE_RESOLUTION|>--- conflicted
+++ resolved
@@ -12,19 +12,8 @@
 from bleak.uuids import normalize_uuid_str
 from bleak_retry_connector import establish_connection
 from cryptography.hazmat.primitives.ciphers import Cipher, algorithms, modes
-<<<<<<< HEAD
-from cryptography.hazmat.primitives.ciphers.base import (
-    AEADDecryptionContext,
-    AEADEncryptionContext,
-)
-from homeassistant.components.cover import (
-    ATTR_CURRENT_POSITION,
-    ATTR_CURRENT_TILT_POSITION,
-)
-=======
 from cryptography.hazmat.primitives.ciphers.base import CipherContext
 from homeassistant.components.cover import ATTR_CURRENT_POSITION
->>>>>>> 883aca75
 
 from .const import LOGGER, TIMEOUT
 
@@ -207,17 +196,10 @@
             ("position3", int(data[6])),
             (ATTR_CURRENT_TILT_POSITION, ((pos2 >> 2)/10)), # int(data[7])),
             ("home_id", int.from_bytes(data[0:2], byteorder="little")),
-<<<<<<< HEAD
-            ("type_id", int.from_bytes(data[2:3])),
-            ("is_opening", bool(data[3] & 0x3 == 0x2)),
-            ("is_closing", bool(data[3] & 0x3 == 0x1)),
-            ("battery_charging", bool(data[3] & 0x3 == 0x3)),  # observed
-=======
             ("type_id", int(data[2])),
             ("is_opening", bool(pos & 0x3 == 0x2)),
             ("is_closing", bool(pos & 0x3 == 0x1)),
             ("battery_charging", bool(pos & 0x3 == 0x3)),  # observed
->>>>>>> 883aca75
             ("battery_level", POWER_LEVELS[(data[8] >> 6)]),  # cannot hit 4
             ("resetMode", bool(data[8] & 0x1)),
             ("resetClock", bool(data[8] & 0x2)),
@@ -263,11 +245,7 @@
     async def stop(self) -> None:
         """Stop device movement."""
         LOGGER.debug("%s stop", self.name)
-<<<<<<< HEAD
-        await self._cmd((ShadeCmd.STOP, b""))
-=======
         await self._cmd((ShadeCmd.STOP, bytearray()))
->>>>>>> 883aca75
 
     async def close(self) -> None:
         """Fully close cover."""
@@ -294,13 +272,6 @@
 
     def _verify_response(self, data: bytearray, seq_nr: int, cmd: ShadeCmd) -> bool:
         """Verify shade response data."""
-<<<<<<< HEAD
-        data: bytearray = din
-        if self._cipher is not None and self._is_encrypted:
-            dec: AEADDecryptionContext = self._cipher.decryptor()
-            data = bytearray(dec.update(din) + dec.finalize())
-=======
->>>>>>> 883aca75
         if len(data) < 4:
             LOGGER.error("Reponse message too short")
             return False
@@ -343,13 +314,8 @@
                         .copy()
                         .decode("UTF-8")
                     )
-<<<<<<< HEAD
-            except BleakError as ex:
-                LOGGER.debug("%s: querying failed: %s", self.name, ex)
-=======
             except Exception as ex:
                 LOGGER.error("Error: %s - %s", type(ex).__name__, ex)
->>>>>>> 883aca75
                 raise
             finally:
                 await self.disconnect()
@@ -365,19 +331,9 @@
         LOGGER.debug("%s received BLE data: %s", self.name, data.hex(" "))
         self._data = data
         if self._cipher is not None and self._is_encrypted:
-<<<<<<< HEAD
-            dec: AEADDecryptionContext = self._cipher.decryptor()
-            self._data = bytearray(dec.update(data) + dec.finalize())
-            LOGGER.debug(
-                "%s %s",
-                "decoded data: ".rjust(19 + len(self.name)),
-                self._data.hex(" "),
-            )
-=======
             dec: CipherContext = self._cipher.decryptor()
             self._data = bytearray(dec.update(data) + dec.finalize())
             LOGGER.debug("%s %s", "decoded data: ".rjust(19+len(self.name)), self._data.hex(" "))
->>>>>>> 883aca75
 
         self._data_event.set()
 
