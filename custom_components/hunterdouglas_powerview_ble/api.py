--- conflicted
+++ resolved
@@ -104,14 +104,9 @@
         self._data: bytearray = bytearray()
         self._info: PVDeviceInfo = PVDeviceInfo()
         self._cmd_lock: Final = asyncio.Lock()
-<<<<<<< HEAD
         self._cmd_next: tuple[ShadeCmd, bytes]
+        self._is_encrypted: bool = False
         self._cipher: Final[Cipher | None] = (
-=======
-        self._cmd_next = None
-        self._is_encrypted: bool = False
-        self._cipher: Final = (
->>>>>>> 74b5550d
             Cipher(algorithms.AES(home_key), modes.CTR(bytearray(16)))
             if len(home_key) == 16
             else None
@@ -158,13 +153,8 @@
                     + bytes([self._seqcnt, len(cmd_run[1])])
                     + cmd_run[1]
                 )
-<<<<<<< HEAD
-                if self._cipher is not None:
+                if self._cipher is not None and self._is_encrypted:
                     enc: AEADEncryptionContext = self._cipher.encryptor()
-=======
-                if self._cipher is not None and self._is_encrypted:
-                    enc = self._cipher.encryptor()
->>>>>>> 74b5550d
                     tx_data = enc.update(tx_data) + enc.finalize()
                 self._data_event.clear()
                 LOGGER.debug("sending cmd: %s", tx_data)
@@ -252,13 +242,8 @@
     def _verify_response(self, din: bytearray, seq_nr: int, cmd: ShadeCmd) -> bool:
         """Verify shade response data."""
         data: bytearray = din
-<<<<<<< HEAD
-        if self._cipher is not None:
+        if self._cipher is not None and self._is_encrypted:
             dec: AEADDecryptionContext = self._cipher.decryptor()
-=======
-        if self._cipher is not None and self._is_encrypted:
-            dec = self._cipher.decryptor()
->>>>>>> 74b5550d
             data = bytearray(dec.update(din) + dec.finalize())
         if len(data) < 4:
             LOGGER.error("Reponse message too short")
